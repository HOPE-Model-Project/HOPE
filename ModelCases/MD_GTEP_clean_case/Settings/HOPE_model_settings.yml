--- conflicted
+++ resolved
@@ -2,10 +2,7 @@
 model_mode: GTEP                  #String,"GTEP" or "PCM" or ...
 aggregated!: 1                    #Binary,1 aggregate technology resource; 0 Does Not
 representative_day!: 1            #Binary,1 use representative days (need to set time_periods); 0 Does Not
-<<<<<<< HEAD
-=======
 flexible_demand: 1                #Binary, 1 use integer variable for demand resposne program; 0 Does Not
->>>>>>> 42097906
 inv_dcs_bin: 0                    #Binary, 1 use integer variable for investment decisions; 0 Does Not
 time_periods:                     #representative day clustering, could define yourself
     1 : (3, 20, 6, 20)            # March 20th to June 20th;  1;srping
